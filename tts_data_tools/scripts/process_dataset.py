--- conflicted
+++ resolved
@@ -128,34 +128,6 @@
 
         trim_frame_slice = slice(0, n_frames)
         if trim_silences:
-<<<<<<< HEAD
-
-            start_phone_idx, end_phone_idx = 0, n_phones
-            start_frame_idx, end_frame_idx = 0, n_frames
-            if phones[0] == 'sil':
-                start_phone_idx += 1
-                start_frame_idx += durations[0]
-            if phones[-1] == 'sil':
-                end_phone_idx -= 1
-                end_frame_idx -= durations[-1]
-
-            trim_phone_slice = slice(int(start_phone_idx), int(end_phone_idx))
-            trim_frame_slice = slice(int(start_frame_idx), int(end_frame_idx))
-
-            numerical_labels = numerical_labels[trim_frame_slice if upsample else trim_phone_slice]
-            durations = durations[trim_phone_slice]
-            phones = phones[trim_phone_slice]
-
-            n_frames = trim_frame_slice.stop - trim_frame_slice.start
-            n_phones = trim_phone_slice.stop - trim_phone_slice.start
-
-        counter_features = counter_features[trim_frame_slice]
-        lf0 = lf0[trim_frame_slice]
-        vuv = vuv[trim_frame_slice]
-        sp = sp[trim_frame_slice]
-        ap = ap[trim_frame_slice]
-=======
->>>>>>> 4485d11e
 
             start_phone_idx, end_phone_idx = 0, n_phones
             start_frame_idx, end_frame_idx = 0, n_frames
